--- conflicted
+++ resolved
@@ -18,14 +18,6 @@
     src: "files/pip-constraints.txt"
     dest: "/tmp/pip-constraints.txt"
 
-#- name: Install required pip packages
-#  package:
-#    name: "{{ maas_agent_distro_packages }}"
-#  register: install_packages
-#  until: install_packages is success
-#  retries: 5
-#  delay: 2
-
 - name: Check for pip.conf
   stat:
     path: /root/.pip/pip.conf
@@ -38,22 +30,14 @@
     - pip_conf.stat.exists | bool
 
 - name: Create MaaS venv
-<<<<<<< HEAD
   command: "python3 -m venv virtualenv-3 {{ target_venv | default(maas_venv) }}"
-=======
-  command: "virtualenv -p {{ ansible_python.executable }} {{ target_venv | default(maas_venv) }}"
->>>>>>> a98ca939
   args:
     creates: "{{ target_venv | default(maas_venv) }}/bin/python"
   when:
     - not ansible_local['maas']['general']['deploy_osp'] | bool
 
 - name: Create MaaS venv (--system-site-packages)
-<<<<<<< HEAD
   command: "python3 -m venv --system-site-packages {{ target_venv | default(maas_venv) }}"
-=======
-  command: "virtualenv -p {{ ansible_python.executable }} --system-site-packages {{ target_venv | default(maas_venv) }}"
->>>>>>> a98ca939
   args:
     creates: "{{ target_venv | default(maas_venv) }}/bin/python"
   when:
@@ -88,7 +72,7 @@
       pip:
         name:
           - pip
-          - "{%- if ansible_python.version.major == 2 -%}setuptools<45{% else %}setuptools{% endif %}"
+          - setuptools<45
         extra_args: >-
           -U --isolated
           {{ pip_install_options | default('') }}
@@ -109,7 +93,7 @@
         venv_pip_packages: "{{ venv_pip_packages | union(maas_pip_lxc_packages) }}"
       when:
         - not (ansible_local['maas']['general']['deploy_osp'] | bool)
-        - ansible_local['maas']['general']['maas_lxc_host'] | default(False) | bool
+        - ansible_local['maas']['general']['maas_lxc_host'] | bool
 
     - name: Include docker pip packages
       set_fact:

---
# Copyright 2019, Rackspace US, Inc.
#
# Licensed under the Apache License, Version 2.0 (the "License");
# you may not use this file except in compliance with the License.
# You may obtain a copy of the License at
#
#     http://www.apache.org/licenses/LICENSE-2.0
#
# Unless required by applicable law or agreed to in writing, software
# distributed under the License is distributed on an "AS IS" BASIS,
# WITHOUT WARRANTIES OR CONDITIONS OF ANY KIND, either express or implied.
# See the License for the specific language governing permissions and
# limitations under the License.

#
# Set the maas job reference. This is used by telegraf to add tags to a given set of metrics.
#   This makes querying metrics easy when aggregating metrics to a single influxdb cluster.
#
maas_job_reference: "testing"

#
# Set the pip package state, defaults to latest.
#
maas_pip_package_state: "latest"

#
# Set the distro package state
#
maas_package_state: "latest"

#
# MaaS release version, this was tied to the RPC release version
#   however it is now release independent.
#
maas_release: >-
  {% set _var = [] -%}
  {% if ansible_local['maas']['general']['maas_product_osa_version'] is defined -%}
  {%   if _var.append(ansible_local['maas']['general']['maas_product_osa_version']) -%}{% endif -%}
  {% elif ansible_local['maas']['general']['maas_product_osa_version'] is defined -%}
  {%   if _var.append(ansible_local['maas']['general']['maas_product_osa_version']) -%}{% endif -%}
  {% elif ansible_local['maas']['general']['maas_product_ceph_version'] is defined -%}
  {%   if _var.append(ansible_local['maas']['general']['maas_product_ceph_version']) -%}{% endif -%}
  {% endif -%}
  {{ _var |join(',') }}

#
# Name of the virtual env to deploy into (maas)
#
maas_venv: "/openstack/venvs/maas-{{ maas_release }}"
maas_venv_bin: "{{ maas_venv }}/bin"

#
# Boolean variable which must be set by the deployer. This identifies whether a
# deployment is located within a Rackspace or Customer data center. Certain
# dynamic variable logic changes depending on this value.
#
# maas_raxdc: True  (RDC)
# maas_raxdc: False (CDC)
#
maas_raxdc: "{{ ansible_local.maas.general.maas_raxdc }}"

#
# maas_fqdn_extension: Sets the fully-qualified domain name (FQDN) extension that will be appended
#                      to the short names for hosts that are specified in rpc_user_config. This
#                      avoids the need to specify extremely long container names.
#
#   For example, if this variable was not set, a device called 12345-node1.mytestcluster.com would
#   have to be named in openstack_user_config.yml as 12345-node1.mytestcluster.com for MaaS checks
#   to be created correctly. However, if maas_fqdn_extension is set as .mytestcluster.com, the
#   device can be named 12345-node1 in openstack_user_config.yml. This enables shorter container
#   names while still enabling MaaS checks and alarms to be created properly.
#
# maas_fqdn_extension: .example.com
maas_fqdn_extension: ""

#
# The entity name is the inventory hostname and fqdn extension combined.
#
# Set the hostname for use with the api checks
maas_entity_name: "{{ inventory_hostname }}{{ maas_fqdn_extension }}"

#
# Plugin directory when all agent plugins will be installed.
#
maas_plugin_dir: "/usr/lib/rackspace-monitoring-agent/plugins"

#
# maas_use_api: Allow operations that make use of the MaaS api, set to false
#               for offline testing
#
maas_use_api: true

#
# maas_verify_status: Test the status of the checks within the MaaS API. This
#                     will cause a failure on any check reporting CRITICAL.
#
maas_verify_status: true

#
# maas_verify_registration: Ensure all checks present in config files
#                           Are also registered with the API. Fail on any
#                           discrepancies.
#
maas_verify_registration: true

#
# maas_verify_wait: Pause for 5 minutes before running verifications.
#                   This option should be used after an initial deployment of
#                    MaaS
#
maas_verify_wait: true

#
# maas_verify_retries: How many times to retry maas verification tasks
#
maas_verify_retries: 7

#
# maas_verify_delay: How long to wait before retrying verification tasks
#
maas_verify_delay: 60

#
# maas_notification_plan: The Cloud Monitoring notification plan, which defines who will be
#                         notified, and for what.
#
maas_notification_plan: npManaged

#
# Customizing override for maas_notification_plan.
# If a customer wants to see alerts pertaining to certain checks. This will allow each check
# to be overridden with a specific notification plan. The override should include the check
# label and appropriate notification plan to override it with.
#
#   maas_notification_plan_override:
#     - lb_api_check_keystone: npHj234ksd
#
maas_notification_plan_override: {}

#
# maas_external_ip_address:
#
maas_external_ip_address: "{{ ansible_local.maas.api.maas_external_ip_address }}"

#
# maas_external_hostname: The hostname to use when constructing URLs for remote
#                         API checks.
#
#   NOTE: In most environments this should match maas_external_ip_address. This
#         variable exists to support environments where the monitored URL is
#         not externally resolvable, which requires different values for MaaS's
#         `url` and `target_hostname` settings.
#
maas_external_hostname: "{{ ansible_local.maas.api.maas_external_hostname }}"

#
# maas_alarm_local_consecutive_count: The number of consecutive failures before an alert is
#                                     generated for local checks.
#
#   WARNING: Changing this variable affects a customer's SLA, DO NOT change unless you are sure you
#            are sure you know what you're doing!
#
maas_alarm_local_consecutive_count: 3

#
# maas_alarm_remote_consecutive_count: The number of consecutive failures before an alert is
#                                      generate for remote checks.
#
#   WARNING: Changing this variable affects a customer's SLA, DO NOT change unless you are sure you
#            are sure you know what you're doing!
#
maas_alarm_remote_consecutive_count: 1

#
# maas_check_period: The polling interval, defined in seconds
#
#   WARNING: Changing this variable affects a customer's SLA, DO NOT change unless you are sure you
#            are sure you know what you're doing!
#
maas_check_period: 60

#
# maas_check_timeout: Time that will elapse before timeout, defined in seconds. This period must be
#                     less than the maas_check_period.
#
#   WARNING: Changing this variable affects a customer's SLA, DO NOT change unless you are sure you
#            are sure you know what you're doing!
#
# TURTLES-745: Now that timeouts are properly applied to agent.plugin checks,
# the maas_check_timeout value should be raised from 30s to 59s (1s short of the
# period). If not, I suspect that we're going to see a higher percentage of
# plugin timeouts as the default value is currently half that of what we have
# been using all this time (60s default in rackspace monitoring).
maas_check_timeout: 59

#
# Customizing MaaS check period and timeout.
# The following two variables allow deployers to provide custom check periods
# and timeouts for certain checks. Each variable is a list of dictionaries
# containing the check label and the appropriate value:
#
#   maas_check_period_override:
#     - disk_utilization: 60
#     - conntrack_count: 45
#   maas_check_timeout_override:
#     - cinder_backup_check: 120
#
maas_check_period_override: {}
maas_check_timeout_override: {}

#
# maas_monitoring_zones: Specifies the list of data centers (DCs) to poll from for remote
#                        (non-agent) checks.
#
# The default is usually sufficient; for example, if three out of five zones return without failure,
# the check will complete successfully. If for some reason one DC consistently could not perform
# the checks, or if you want to explicitly exclude a DC, set this variable to a list of zones that
# does not include the blocked DC.
#
maas_monitoring_zones:
  - mzdfw
  - mziad
  - mzord
  - mzlon
  - mzhkg

#
# maas_private_monitoring_enabled: This flag indicates if the
#                                  rackspace-monitoring-poller will be
#                                  installed and configured.
#
maas_private_monitoring_enabled: "{{ ansible_local.maas.general.maas_private_monitoring_enabled | default(false) }}"

#
# maas_private_monitoring_zone: Specifies the private zone for use with
#                               rackspace-monitoring-poller.
#
maas_private_monitoring_zone: "{{ ansible_local.maas.general.maas_private_monitoring_zone }}"

#
# host_check: This flag indicates if the host-related hardware monitoring checks and alarms should
#             be deployed.
#
maas_host_check: "{{ ansible_local.maas.general.maas_host_check | default(false) }}"

#
# maas_scheme: The scheme (http/https) to use when creating remote.http checks.
#
maas_scheme: http

#
# ssl_check: This flag indicates if the ssl-related checks and alarms should be deployed.
#
maas_ssl_check: "{{ ansible_local.maas.general.maas_ssl_check | default(false) }}"

#
# remote_check: This flag indicates if the remote.http checks and alarms should be deployed.
#
maas_remote_check: true

#
# maas_agent_upgrade: Allow for automatic MaaS agent upgrades
#
#
maas_agent_upgrade: true

#
# maas_raxmon_ssl_verify: Allow enabling or disabling raxmon ssl verification
#
#
maas_raxmon_ssl_verify: false

#
# maas_rpc_legacy_ceph: Instruct rpc-maas that the ceph deployment is using the old RPC
#                       methods thereby installing ceph within containers.
#
maas_rpc_legacy_ceph: false

# maas_proxy_url: (Optional) Specifies an HTTP proxy for use by the MaaS agent.
#
#   NOTE: In an openstack-ansible deployment, this would typically be set
#         to "{{ proxy_env_url }}".
#
# maas_proxy_url: http://username:pa$$w0rd@10.10.10.9:9000/

#
# maas_holland_enabled: (Optional) Instruct rpc-maas to deploy holland check
#
#
maas_holland_enabled: false

#
# maas_holland_venv_enabled: Instruct rpc-maas that the holland executable is within a venv
#                            in the galera containers (RPC-O newton and onward).
#
maas_holland_venv_enabled: "{{ ansible_local['maas']['general']['maas_holland_venv_enabled'] | default(false) }}"

#
# maas_holland_venv_bin: Set the path to the holland venv
#
maas_holland_venv_bin: "/openstack/venvs/holland-{{ ansible_local['maas']['general']['maas_product_osa_version'] | default(rpc_release) }}/bin"

#
# MaaS mysql check options
#
maas_mysql_connection_warning_threshold: 80
maas_mysql_connection_critical_threshold: 90
maas_mysql_access_denied_errors_rate_warning_threshold: 10
maas_mysql_access_denied_errors_rate_critical_threshold: 20
maas_mysql_aborted_clients_rate_warning_threshold: 1
maas_mysql_aborted_clients_rate_critical_threshold: 2
maas_mysql_aborted_connects_rate_warning_threshold: 1
maas_mysql_aborted_connects_rate_critical_threshold: 2
maas_mysql_open_files_percentage_warning_threshold: 90
maas_mysql_open_files_percentage_critical_threshold: 95

#
# Maas innodb check options
#
maas_innodb_row_lock_time_avg_warning_threshold: 2000
maas_innodb_row_lock_time_avg_critical_threshold: 10000
maas_innodb_deadlocks_rate_warning_threshold: 1
maas_innodb_deadlocks_rate_critical_threshold: 2

#
# MaaS RabbitMQ check options
#
maas_rabbitmq_user: maas_user
maas_rabbitmq_max_channels_per_con_threshold: 10
maas_rabbitmq_fd_used_threshold: 90
maas_rabbitmq_proc_used_threshold: 90
maas_rabbitmq_socket_used_threshold: 90
maas_rabbitmq_queued_messages_excluding_notifications_threshold: 5000
maas_rabbitmq_queue_growth_rate_threshold: 15
maas_rabbitmq_messages_without_consumers_threshold: 20000

#
# Set the container storage threshold
#
maas_percent_used_critical_threshold: 85


#
# pip installable packages for verifying maas deployment
#
maas_pip_verify_packages:
  - waxeye@git+https://github.com/waxeye-org/waxeye.git@master#subdirectory=src/python&egg=waxeye
#  - futures
#  - pyyaml

#
# pip allows for pip package override with pip_package_list.
#
pip_package_list: []

#
# pip install core python packages into the maas venv
#
maas_pip_packages:
   - rackspace-monitoring
<<<<<<< HEAD
   - 'git+https://opendev.org/x/monitorstack@master#egg=monitorstack'
=======
   - monitorstack@git+https://opendev.org/x/monitorstack@master#egg=monitorstack
>>>>>>> a98ca939
   - pyroute2
   - mitogen
   - ipaddr
   - python-memcached
   - netaddr==0.10.1
   - pyudev
   - dnspython
   - lxml
   - distro

#
# pip extra packages for lxc containers
#
maas_pip_lxc_packages: []
#  - lxc-python2

#
# pip extra packages for docker containers
#
maas_pip_docker_packages:
  - docker

#
# MaaS GPG keys
#
maas_keys:
  url: "https://monitoring.api.rackspacecloud.com/pki/agent/linux.asc"
  state: "present"

#
# Distro packages to be installed for the maas-agent runtime
#
maas_agent_distro_packages:
  - python3-virtualenv

#
# MaaS poller options
#
maas_poller_fd_warning_threshold: 80
maas_poller_fd_critical_threshold: 90

## Example writing custom file system monitors:
# maas_filesystem_monitors:
#  - filesystem: /
#    warning_threshold: 80.0
#    critical_threshold: 90.0
#  - filesystem: /boot
#    warning_threshold: 80.0
#    critical_threshold: 90.0

# maas_filesystem_monitors: Explicitly set the filesystems to set up monitors/alerts for.
#
#   NOTE: You can override these in your openstack_user_config.yml per device using
#         "maas_filesystem_monitors".
#   NOTE(cloudnull): The legacy variable "maas_filesystem_overrides" has been deprecated.
#                    The variable maas_filesystem_monitors can be overridden "as-is".
#                    The variable "maas_filesystem_overrides" will be removed in Q

#
# maas_filesystem_threshold: Sets the threshold (%) for filesystem monitoring when you are not
#                            specifying specific filesystems.
#
_maas_filesystem_monitors: |
  ---
  {% for item in ansible_mounts %}
  {%   if 'xfs' in item.fstype or 'ext' in item.fstype %}
  - filesystem: "{{ item.mount }}"
    warning_threshold: "{{ maas_filesystem_warning_threshold }}"
    critical_threshold: "{{ maas_filesystem_critical_threshold }}"
  {%   endif %}
  {% endfor %}
maas_filesystem_monitors: "{{ _maas_filesystem_monitors | from_yaml }}"
maas_filesystem_overrides: "{{ maas_filesystem_monitors }}"
maas_filesystem_warning_threshold: 80.0
maas_filesystem_critical_threshold: 90.0

maas_disk_utilisation_warning_threshold: 90
maas_disk_utilisation_critical_threshold: 99

_maas_bonding_interfaces: |
  ---
  {% for interface in ansible_interfaces %}
  {% set interface_detail = (hostvars[inventory_hostname]['ansible_%s' | format(interface)] | default({})) %}
  {%   if (interface_detail and interface_detail['type'] == 'bonding' ) %}
  - "{{ interface }}"
  {%   endif %}
  {% endfor %}
maas_bonding_interfaces: "{{ _maas_bonding_interfaces | from_yaml }}"

#
# MaaS memory check options
#
maas_memory_used_percentage_warning_threshold: 90.0
maas_memory_used_percentage_critical_threshold: 99.0

#
# MaaS CPU check options
#
maas_cpu_idle_percent_avg_warning_threshold: 10.0
maas_cpu_idle_percent_avg_critical_threshold: 1.0

#
# MaaS contrack table options
#
maas_nf_conntrack_warning_threshold: 80
maas_nf_conntrack_critical_threshold: 90

#
# MaaS network check options
#
maas_network_checks_list:
  - name: "{{ ansible_default_ipv4.interface }}"
    max_speed: "{{ ((ansible_default_ipv4 | default({})).speed | default(1000) | int) * 131072 }}"
    rx_pct_warn: 60
    rx_pct_crit: 80
    tx_pct_warn: 60
    tx_pct_crit: 80

#
# MaaS network statistics check error rates
#
maas_network_rx_error_threshold: 64
maas_network_tx_error_threshold: 64
maas_softnet_stats_packet_drop_threshold: 0

#
# pip installable packages for given services used within maas
#
maas_pip_openstack_packages: []
#  - keystoneauth1
#  - openstacksdk
#  - python-swiftclient==3.5.0 # needed for swift playbook
#  - python-keystoneclient # needed for swiftclient authentication

#
# pip packages required for plugin functionality
#
maas_pip_rally_packages:
  - pymysql
  - rally-openstack
  - rally
  - numpy
  - monitorstack@git+https://opendev.org/x/monitorstack@master#egg=monitorstack
  - influxdb
  - python-senlinclient
  - PyYAML
  - python-dateutil
  - pyasn1
#  - keystoneauth1
#  - openstacksdk==0.37.0
#  - diskcache

maas_rally_enabled: False

#
# agent endpoint TLS location
#
maas_agent_endpoint: "agent-endpoint-ord.monitoring.api.rackspacecloud.com:443"

#
# Check to ensure no 'unknown' values are rendered into metadata
#
maas_pre_flight_metadata_check_enabled: true

#
# Check to validate all necessary passwords are defined
#
maas_pre_flight_check_enabled: false

#
# Allows checks to be disabled in template rendering
#
maas_excluded_checks: []

#
# Allows alarms to be disabled in template rendering
#
maas_excluded_alarms: []

#
# RPCO/OSP compatibility variables
#
maas_compat:
  holland:
    maas_holland_enabled: true
  holland_venv:
    maas_holland_enabled: true
    maas_holland_venv_enabled: true
  swift:
    swift_recon_path: "/usr/local/bin"
  osp:
    local_suffix: ".localdomain"
    neutron_plugin_type: 'ovs'
    horizon_service_protocol: 'http'
    horizon_service_port: '80'
 
#
# Release specific check exclusions for OSA
#
maas_osa_release_excluded_checks:
  1andone:
    - swift_time_sync_check
  kilo:
    - swift_time_sync_check
  queens:
    - glance_registry_local_check
  rocky:
    - glance_registry_local_check
  stein:
    - glance_registry_local_check
    - nova_consoleauth_check
  train:
    - glance_registry_local_check
    - nova_consoleauth_check
  ussuri:
    - glance_registry_local_check
    - nova_consoleauth_check
#
# Release specific check exclusions for OSP
#
maas_osp_release_excluded_checks:
  queens:
    - filesystem_/var/lib/docker/overlay2
    - filesystem_/var/lib/docker/containers
  train:
    - glance_registry_local_check
    - nova_consoleauth_check

#
# Set configuration options depending on OSA/OSP product
#
cloud_config_name: "{{ ansible_local.maas.general.deploy_osp | bool | ternary('overcloud','default') }}"<|MERGE_RESOLUTION|>--- conflicted
+++ resolved
@@ -359,11 +359,7 @@
 #
 maas_pip_packages:
    - rackspace-monitoring
-<<<<<<< HEAD
-   - 'git+https://opendev.org/x/monitorstack@master#egg=monitorstack'
-=======
    - monitorstack@git+https://opendev.org/x/monitorstack@master#egg=monitorstack
->>>>>>> a98ca939
    - pyroute2
    - mitogen
    - ipaddr

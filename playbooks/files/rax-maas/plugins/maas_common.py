--- conflicted
+++ resolved
@@ -20,10 +20,6 @@
 import logging
 import os
 import pickle
-<<<<<<< HEAD
-import distro
-=======
->>>>>>> a98ca939
 import re
 import sys
 import traceback
@@ -47,11 +43,7 @@
                 'OS_IMAGE_API_VERSION': 1,
                 'OS_CLOUDNAME': 'overcloud'}
 
-<<<<<<< HEAD
-if 'Ubuntu' in distro.linux_distribution()[0]:
-=======
 if 'Ubuntu' in distro.name():
->>>>>>> a98ca939
     AUTH_DETAILS.update({
         'OS_USER_DOMAIN_NAME': None,
         'OS_PROJECT_DOMAIN_NAME': None,
@@ -103,7 +95,8 @@
 
     if os.path.exists(OPENRC) or os.path.exists(STACKRC):
         try:
-            sdk_conn = connect(cloud=AUTH_DETAILS.get('OS_CLOUDNAME'), verify=False)
+            sdk_conn = connect(cloud=AUTH_DETAILS.get(
+                'OS_CLOUDNAME'), verify=False)
         except MissingRequiredOptions as e:
             raise e
 

#!/usr/bin/env python
import argparse
import os
import sys

<<<<<<< HEAD
import requests


# Query public identity with a username and apikey
def auth(username, apikey):
=======
import click
from rackspace_monitoring.providers import get_driver
from rackspace_monitoring.types import Provider
import requests


@click.group()
@click.option("--username", required=True)
@click.option("--api-key", required=True)
@click.pass_context
def cli(ctx, api_key, username):
    ctx.obj = {
        'username': username,
        'api-key': api_key
    }
>>>>>>> 5d7399c3
    url = 'https://identity.api.rackspacecloud.com/v2.0/tokens'
    headers = {"Content-type": "application/json"}
    data = {
        "auth": {
            "RAX-KSKEY:apiKeyCredentials": {
                "username": username,
<<<<<<< HEAD
                "apiKey": apikey
            }
        }
    }
=======
                "apiKey": api_key
            }
        }
    }

    try:
        r = requests.post(url, headers=headers, json=data)
        r.raise_for_status()
    except requests.exceptions.RequestException as e:
        print(e)
        sys.exit(1)
    except requests.exceptions.HTTPError as httpe:
        print(httpe)
        sys.exit(1)
    resp = r.json()
    ctx.obj['token'] = resp['access']['token']['id']
    monitoring_service = next(
        s for s in resp['access']['serviceCatalog']
        if s["name"] == "cloudMonitoring"
    )
    ctx.obj['url'] = monitoring_service['endpoints'][0]['publicURL']
>>>>>>> 5d7399c3

    try:
        r = requests.post(url, headers=headers, json=data)
        r.raise_for_status()
    except requests.exceptions.RequestException as e:
        print e
        sys.exit(1)
    except requests.exceptions.HTTPError as httpe:
        print httpe
        sys.exit(1)
    return r.json()


if __name__ == '__main__':
    parser = argparse.ArgumentParser(description='Obtain maas_api_url and'
                                     'maas_auth_token from a username and'
                                     'apikey')
    parser.add_argument('--username', type=str, help='RAX cloud username')
    parser.add_argument('--apikey', type=str, help='RAX cloud apikey')
    args = parser.parse_args()

    resp = auth(args.username, args.apikey)
    token = resp['access']['token']['id']
    for service in resp['access']['serviceCatalog']:
        if service['name'] == 'cloudMonitoring':
            url = service['endpoints'][0]['publicURL']

<<<<<<< HEAD
=======
@click.command(name='get_token_url')
@click.pass_context
def get_token_url(ctx):
>>>>>>> 5d7399c3
    cred_file = os.path.expanduser('~/maas-vars.rc')
    with open(cred_file, 'w') as f:
        f.write(
            "export MAAS_AUTH_TOKEN={token}\n"
            "export MAAS_API_URL={url}\n".format(
                token=ctx.obj['token'],
                url=ctx.obj['url']
            )
        )
<<<<<<< HEAD
    print('Credentials file written to "%s"') % cred_file
=======

    click.echo(
        'Credentials file written to "{cred_file}"'.format(
            cred_file=cred_file
        )
    )
    return ctx.obj['token'], ctx.obj['url']


@click.command(name='set_webhook_token')
@click.option("--token", 'webhook_token', required=True)
@click.pass_context
def set_webhook_token(ctx, webhook_token):
    """Sets the token that is included in MaaS webhook notifications

    This is one method of verifying that receieved requests are
    from MaaS. This is per account.
    """
    auth_token, url = ctx.invoke(get_token_url)
    try:
        response = requests.put(
            "{url}/account".format(url=url),
            headers={'X-Auth-Token': auth_token},
            json={'webhook_token': webhook_token})
        response.raise_for_status()
        click.echo("Webhook token set to {}".format(webhook_token))
    except requests.exceptions.HTTPError as e:
        click.echo(response.text)
        raise e


@click.command(name='get_entity_id')
@click.option("--label", help="label of entity to get ID for", required=True)
@click.pass_context
def get_entity_id(ctx, label):
    Cls = get_driver(Provider.RACKSPACE)
    driver = Cls(ctx.obj['username'], ctx.obj['api-key'])
    entities = driver.list_entities()
    for e in entities:
        if label == e.label:
            click.echo(e.id)


cli.add_command(get_token_url)
cli.add_command(set_webhook_token)
cli.add_command(get_entity_id)


if __name__ == "__main__":
    cli()
>>>>>>> 5d7399c3
<|MERGE_RESOLUTION|>--- conflicted
+++ resolved
@@ -1,15 +1,7 @@
 #!/usr/bin/env python
-import argparse
 import os
 import sys
 
-<<<<<<< HEAD
-import requests
-
-
-# Query public identity with a username and apikey
-def auth(username, apikey):
-=======
 import click
 from rackspace_monitoring.providers import get_driver
 from rackspace_monitoring.types import Provider
@@ -25,19 +17,12 @@
         'username': username,
         'api-key': api_key
     }
->>>>>>> 5d7399c3
     url = 'https://identity.api.rackspacecloud.com/v2.0/tokens'
     headers = {"Content-type": "application/json"}
     data = {
         "auth": {
             "RAX-KSKEY:apiKeyCredentials": {
                 "username": username,
-<<<<<<< HEAD
-                "apiKey": apikey
-            }
-        }
-    }
-=======
                 "apiKey": api_key
             }
         }
@@ -59,40 +44,11 @@
         if s["name"] == "cloudMonitoring"
     )
     ctx.obj['url'] = monitoring_service['endpoints'][0]['publicURL']
->>>>>>> 5d7399c3
-
-    try:
-        r = requests.post(url, headers=headers, json=data)
-        r.raise_for_status()
-    except requests.exceptions.RequestException as e:
-        print e
-        sys.exit(1)
-    except requests.exceptions.HTTPError as httpe:
-        print httpe
-        sys.exit(1)
-    return r.json()
 
 
-if __name__ == '__main__':
-    parser = argparse.ArgumentParser(description='Obtain maas_api_url and'
-                                     'maas_auth_token from a username and'
-                                     'apikey')
-    parser.add_argument('--username', type=str, help='RAX cloud username')
-    parser.add_argument('--apikey', type=str, help='RAX cloud apikey')
-    args = parser.parse_args()
-
-    resp = auth(args.username, args.apikey)
-    token = resp['access']['token']['id']
-    for service in resp['access']['serviceCatalog']:
-        if service['name'] == 'cloudMonitoring':
-            url = service['endpoints'][0]['publicURL']
-
-<<<<<<< HEAD
-=======
 @click.command(name='get_token_url')
 @click.pass_context
 def get_token_url(ctx):
->>>>>>> 5d7399c3
     cred_file = os.path.expanduser('~/maas-vars.rc')
     with open(cred_file, 'w') as f:
         f.write(
@@ -102,9 +58,6 @@
                 url=ctx.obj['url']
             )
         )
-<<<<<<< HEAD
-    print('Credentials file written to "%s"') % cred_file
-=======
 
     click.echo(
         'Credentials file written to "{cred_file}"'.format(
@@ -154,5 +107,4 @@
 
 
 if __name__ == "__main__":
-    cli()
->>>>>>> 5d7399c3
+    cli()
#!/usr/bin/env bash

# Copyright 2016, Rackspace US, Inc.
#
# Licensed under the Apache License, Version 2.0 (the "License");
# you may not use this file except in compliance with the License.
# You may obtain a copy of the License at
#
#     http://www.apache.org/licenses/LICENSE-2.0
#
# Unless required by applicable law or agreed to in writing, software
# distributed under the License is distributed on an "AS IS" BASIS,
# WITHOUT WARRANTIES OR CONDITIONS OF ANY KIND, either express or implied.
# See the License for the specific language governing permissions and
# limitations under the License.

# WARNING:
# This file is use by all OpenStack-Ansible roles for testing purposes.
# Any changes here will affect all OpenStack-Ansible role repositories
# with immediate effect.

# PURPOSE:
# This script executes a test Ansible playbook for the purpose of
# functionally testing the role. It supports a convergence test,
# check mode and an idempotence test.

## Shell Opts ----------------------------------------------------------------

set -exuo pipefail

echo "Run Functional Tests"
echo "+-------------------- FUNCTIONAL ENV VARS --------------------+"
env
echo "+-------------------- FUNCTIONAL ENV VARS --------------------+"

## Vars ----------------------------------------------------------------------

export RE_JOB_SCENARIO="${RE_JOB_SCENARIO:-master}"
export RE_JOB_ACTION="${RE_JOB_ACTION:-deploy}"
export TESTING_HOME="${TESTING_HOME:-$HOME}"
export WORKING_DIR="${WORKING_DIR:-$(pwd)}"
export ROLE_NAME="${ROLE_NAME:-''}"

export ANSIBLE_CALLBACK_WHITELIST="profile_tasks"
export ANSIBLE_OVERRIDES="${ANSIBLE_OVERRIDES:-false}"
export ANSIBLE_PARAMETERS="${ANSIBLE_PARAMETERS:-false}"
export ANSIBLE_LOG_DIR="${TESTING_HOME}/.ansible/logs"
export ANSIBLE_LOG_PATH="${ANSIBLE_LOG_DIR}/ansible-functional.log"

if [ ${RE_JOB_SCENARIO} = osp13 ]; then
  # Env vars prep for osp 13
  export ANSIBLE_HOST_KEY_CHECKING="false"
  export WORKING_DIR="/opt/rpc-maas"
  # Set ansible version for embeded ansible runtime
  export ANSIBLE_INVENTORY="${ANSIBLE_INVENTORY:-false}"
else
  # Ansible Inventory will be set to OSA
  export ANSIBLE_INVENTORY="${ANSIBLE_INVENTORY:-/opt/openstack-ansible/playbooks/inventory}"
  if [ "${RE_JOB_SCENARIO}" == "queens" ]; then
    export ANSIBLE_INVENTORY="/opt/openstack-ansible/inventory"
  fi
fi

# NOTE: Create an artifact to make a unique entity for queens+ gates. This is required
# as OSA now sets the hostname generically as 'aio1' which will cause affected
# gates to use the same entity
# This will automatically work for new gates
case $RE_JOB_SCENARIO in
  ceph|hummingbird|kilo|liberty|mitaka|newton|ocata|pike)
    echo "There is no need to set maas_fqdn_extension on ${RE_JOB_SCENARIO}"
    echo | tee /tmp/maas_fqdn_extension
    ;;
  *)
    echo "Create a 16 character unique string to set as maas_fqdn_extension"
    echo $(< /dev/urandom tr -dc '[:alnum:]' | head -c${1:-16} | sed 's/^/./') | tee /tmp/maas_fqdn_extension
    ;;
esac

# The maas_rally performance monitoring requires a modern (>1.9) version of
# ansible that is not available in liberty and mitaka.  There is no reason
# to run it in a ceph context either.
case $RE_JOB_SCENARIO in
  kilo|liberty|mitaka|ceph|hummingbird|osp13|rocky)
    export TEST_PLAYBOOK="${TEST_PLAYBOOK:-$WORKING_DIR/tests/test.yml}"
    ;;
  *)
    export TEST_PLAYBOOK="${TEST_PLAYBOOK:-$WORKING_DIR/tests/test_with_maas_rally.yml}"
    ;;
esac

export TEST_SETUP_PLAYBOOK="${TEST_SETUP_PLAYBOOK:-$WORKING_DIR/tests/test-setup.yml}"
export TEST_CLEANUP_PLAYBOOK="${TEST_CLEANUP_PLAYBOOK:-$WORKING_DIR/playbooks/maas-raxmon-delete-resources.yml}"
export TEST_CHECK_MODE="${TEST_CHECK_MODE:-false}"
export TEST_IDEMPOTENCE="${TEST_IDEMPOTENCE:-false}"

export COMMON_TESTS_PATH="${COMMON_TESTS_PATH:-$WORKING_DIR/tests/common}"

echo "ANSIBLE_OVERRIDES: ${ANSIBLE_OVERRIDES}"
echo "ANSIBLE_PARAMETERS: ${ANSIBLE_PARAMETERS}"
echo "TEST_SETUP_PLAYBOOK: ${TEST_SETUP_PLAYBOOK}"
echo "TEST_CLEANUP_PLAYBOOK: ${TEST_CLEANUP_PLAYBOOK}"
echo "TEST_PLAYBOOK: ${TEST_PLAYBOOK}"
echo "TEST_CHECK_MODE: ${TEST_CHECK_MODE}"
echo "TEST_IDEMPOTENCE: ${TEST_IDEMPOTENCE}"

## Functions -----------------------------------------------------------------

function set_ansible_parameters {
  # NOTE(tonytan4ever): We always skip preflight metadata check
  TEST_DEFAULTS="-f 10 -e maas_pre_flight_metadata_check_enabled=false -e create_entity_if_not_exists=true -e cleanup_entity=true"
  ANSIBLE_CLI_PARAMETERS="${TEST_DEFAULTS:-${ANSIBLE_OVERRIDE_CLI_PARAMETERS}}"

  if [ "${ANSIBLE_PARAMETERS}" != false ]; then
    ANSIBLE_CLI_PARAMETERS+=" ${ANSIBLE_PARAMETERS}"
  fi

  if [ -f "${ANSIBLE_OVERRIDES}" ]; then
    ANSIBLE_CLI_PARAMETERS+=" -e @${ANSIBLE_OVERRIDES}"
  fi

  if [ -d "/etc/openstack_deploy" ]; then
    ANSIBLE_CLI_PARAMETERS+=" $(for i in $(ls /etc/openstack_deploy/user_*.yml); do echo -ne "-e @$i "; done)"
  fi
}

function setup_embedded_ansible {
  # Installation of embedded ansible for rpc-maas
  if [[ ! -d "/opt/magnanimous-turbo-chainsaw" ]]; then
    export ANSIBLE_VERSION=2.6.5
    curl https://raw.githubusercontent.com/rcbops/magnanimous-turbo-chainsaw/master/scripts/setup.sh | bash
  fi
  pushd /opt/magnanimous-turbo-chainsaw/scripts
    PS1="${PS1:-'\[\033[01;31m\]\h\[\033[01;34m\] \W \$\[\033[00m\] '}" ANSIBLE_VERSION=2.6.5 source /opt/magnanimous-turbo-chainsaw/scripts/setup-workspace.sh
  popd
  export ANSIBLE_EMBED_BINARY="${ANSIBLE_EMBED_HOME}/bin/ansible-playbook -e \$USER_ALL_VARS"
  export ANSIBLE_BINARY="${ANSIBLE_BINARY:-$ANSIBLE_EMBED_BINARY}"

  if [ ${RE_JOB_SCENARIO} = osp13 ]; then
    ANSIBLE_BINARY+=" -i ${WORKING_DIR}/inventory/rpcr_dynamic_inventory.py"
  fi
}

function execute_ansible_playbook {
  # Ansible task runner
  setup_embedded_ansible
  set_ansible_parameters
  CMD_TO_EXECUTE="${ANSIBLE_BINARY} $@ ${ANSIBLE_CLI_PARAMETERS}"
  echo "Executing: ${CMD_TO_EXECUTE}"
  echo "With:"
  echo "    ANSIBLE_INVENTORY: ${ANSIBLE_INVENTORY}"
  echo "    ANSIBLE_LOG_PATH: ${ANSIBLE_LOG_PATH}"

  ${CMD_TO_EXECUTE}
  deactivate
}

function gate_job_exit_tasks {
  # This environment variable captures the exit code
  # which was present when the trap was initiated.
  # This would be the success/failure of the test.
  export TEST_EXIT_CODE=$?

  # Cleanup gating entities and agent tokens
  execute_ansible_playbook ${TEST_CLEANUP_PLAYBOOK}
}

function pin_environment {
  # NOTE(cloudnull): Earlier versions of OSA depended on an ansible.cfg file to lock-in
  #                  plugins and other configurations. This does the same thing using
  #                  environment variables.
  . "$WORKING_DIR/tests/ansible-env.rc"
}

function ensure_osa_dir {
  # NOTE(cloudnull): Create the configuration dirs if not already present
  if [[ ! -d "/etc/openstack_deploy" ]]; then
    mkdir -p "/etc/openstack_deploy"
  fi
  if [[ ! -d "/etc/openstack_deploy/env.d" ]]; then
    mkdir -p "/etc/openstack_deploy/env.d"
  fi
  if [[ ! -d "/etc/openstack_deploy/conf.d" ]]; then
    mkdir -p "/etc/openstack_deploy/conf.d"
  fi
  if [[ "${RE_JOB_SCENARIO}" == "osp13" && ! -f "/etc/openstack_deploy/user_rpcm_${RE_JOB_SCENARIO}_vars.yml" ]]; then
    echo -e "---\ndeploy_osp: true" > /etc/openstack_deploy/user_rpcm_${RE_JOB_SCENARIO}_vars.yml
  fi
}

function install_director_dev_packages {
  get_pip
  yum install -y python-virtualenv iptables python-devel
  yum groupinstall -y "Development Tools"
}

function get_pip {
  # Use pip opts to add options to the pip install command.
  # This can be used to tell it which index to use, etc.
  PIP_OPTS=${PIP_OPTS:-""}

  # The python executable to use when executing get-pip is passed
  # as a parameter to this function.
  GETPIP_PYTHON_EXEC_PATH="${1:-$(which python)}"

  # Download the get-pip script using the primary or secondary URL
  GETPIP_CMD="curl --silent --show-error --retry 5"
  GETPIP_FILE="/opt/get-pip.py"
  # If GET_PIP_URL is set, then just use it
  if [ -n "${GET_PIP_URL:-}" ]; then
    ${GETPIP_CMD} ${GET_PIP_URL} > ${GETPIP_FILE}
  else
    # Otherwise, try the two standard URL's
    ${GETPIP_CMD} https://bootstrap.pypa.io/get-pip.py > ${GETPIP_FILE}\
      || ${GETPIP_CMD} https://raw.githubusercontent.com/pypa/get-pip/master/get-pip.py > ${GETPIP_FILE}
  fi

  ${GETPIP_PYTHON_EXEC_PATH} ${GETPIP_FILE} ${PIP_OPTS} \
     pip --upgrade
}

function enable_maas_api {
  # NOTE(cloudnull): Enable the maas api by setting the "maas_use_api" option to true.
  #                  This will also pull a token from RAX MaaS and set it as an env var.
  ensure_osa_dir
  get_pip

  echo "Show the version of the pip packages in the functional venv."
  echo "START PACKAGE LIST"
  pip list --format=columns || pip list
  /usr/bin/env python -c 'import sys; print(sys.path)'
  echo "END PACKAGE LIST"

  PYTHON_BIN="$(which python)"
  pip install -U virtualenv --isolated
  virtualenv --no-setuptools --python="${PYTHON_BIN}" /opt/test-maas
  /opt/test-maas/bin/pip install setuptools requests --isolated --upgrade --force-reinstall

  # NOTE(tonytan4ever):  pip on newton will broken because of a mis-installed version of setuptools
  if [ "${RE_JOB_SCENARIO}" == "newton" ]; then
    /opt/test-maas/bin/pip install setuptools==30.1.0 --upgrade --isolated --force-reinstall
  fi
<<<<<<< HEAD
=======
  /opt/test-maas/bin/pip install -r ${WORKING_DIR}/test-requirements.txt --isolated --upgrade --force-reinstall
>>>>>>> 5d7399c3

  # Collect a maas auth token for API tests
  /opt/test-maas/bin/python $WORKING_DIR/tests/maasutils.py --username "${PUBCLOUD_USERNAME}" \
                                                            --apikey "${PUBCLOUD_API_KEY}"

  # We're sourcing the file so that it's not written to a collected artifact
  . ~/maas-vars.rc

  # Write out the varuable file
  cat > /etc/openstack_deploy/user_rpcm_use_api_variables.yml <<EOF
---
# Enable the API usage
maas_use_api: true

# Set the default notification plan, in the gate this is set here
maas_notification_plan: npTechnicalContactsEmail

# Use the previously created artifact to make a unique entity for queens+ gates
# This is required as OSA now sets the hostname generically as 'aio1' which will
# cause affected gates to use the same entity
maas_fqdn_extension: "{{ lookup('file', '/tmp/maas_fqdn_extension', errors='ignore') | default('') }}"

# Set the entity name to be created
maas_entity_name: "{{ ansible_hostname }}{{ maas_fqdn_extension }}"
EOF
}

## Main ----------------------------------------------------------------------

# Set gate job exit traps, this is run regardless of exit state when the job finishes.
trap gate_job_exit_tasks EXIT

# Create /etc/openstack_deploy if not exists
ensure_osa_dir

# Export additional ansible environment variables if running Kilo or Liberty
if [ "${RE_JOB_SCENARIO}" == "kilo" ]; then
  pin_environment

elif [ "${RE_JOB_SCENARIO}" == "liberty" ]; then
  pin_environment
fi

# Ensure the log directory exists
if [[ ! -d "${ANSIBLE_LOG_DIR}" ]]; then
  mkdir -p "${ANSIBLE_LOG_DIR}"
fi

# Run test setup playbook
execute_ansible_playbook ${TEST_SETUP_PLAYBOOK}

# Enable MaaS API testing if the cloud variables are set.
if [ ! "${PUBCLOUD_USERNAME:-false}" = false ] && [ ! "${PUBCLOUD_API_KEY:-false}" = false ]; then
  if [ "${RE_JOB_SCENARIO}" = "osp13" ]; then
    install_director_dev_packages
  fi
  enable_maas_api
fi

# If the test for check mode is enabled, then execute it
if [ "${TEST_CHECK_MODE}" == "true" ]; then

  # Set the path for the output log
  export ANSIBLE_LOG_PATH="${ANSIBLE_LOG_DIR}/ansible-check.log"

  # Execute the test playbook in check mode
  execute_ansible_playbook --check ${TEST_PLAYBOOK}
fi

# Set the path for the output log
export ANSIBLE_LOG_PATH="${ANSIBLE_LOG_DIR}/ansible-execute.log"

# Execute the test playbook
execute_ansible_playbook ${TEST_PLAYBOOK}

# If the idempotence test is enabled, then execute the
# playbook again and verify that nothing changed/failed
# in the output log.
if [ "${TEST_IDEMPOTENCE}" == "true" ]; then

  # Set the path for the output log
  export ANSIBLE_LOG_PATH="${ANSIBLE_LOG_DIR}/ansible-idempotence.log"

  # Execute the test playbook
  execute_ansible_playbook ${TEST_PLAYBOOK}

  # Check the output log for changed/failed tasks
  if grep -q "changed=0.*failed=0" ${ANSIBLE_LOG_PATH}; then
    echo "Idempotence test: pass"
  else
    echo "Idempotence test: fail"
    exit 1
  fi
fi<|MERGE_RESOLUTION|>--- conflicted
+++ resolved
@@ -239,10 +239,8 @@
   if [ "${RE_JOB_SCENARIO}" == "newton" ]; then
     /opt/test-maas/bin/pip install setuptools==30.1.0 --upgrade --isolated --force-reinstall
   fi
-<<<<<<< HEAD
-=======
+
   /opt/test-maas/bin/pip install -r ${WORKING_DIR}/test-requirements.txt --isolated --upgrade --force-reinstall
->>>>>>> 5d7399c3
 
   # Collect a maas auth token for API tests
   /opt/test-maas/bin/python $WORKING_DIR/tests/maasutils.py --username "${PUBCLOUD_USERNAME}" \
